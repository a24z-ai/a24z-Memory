--- conflicted
+++ resolved
@@ -17,14 +17,11 @@
   RepositoryNoteTool,
   GetRepositoryTagsTool,
   GetRepositoryGuidanceTool,
-<<<<<<< HEAD
   CopyGuidanceTemplateTool,
   DiscoverToolsTool,
-=======
   CheckStaleNotesTool,
   DeleteNoteTool,
   GetNoteByIdTool,
->>>>>>> d5e51399
 } from '../tools';
 import { McpServerConfig, McpTool, McpResource } from '../types';
 
@@ -62,14 +59,11 @@
     this.addTool(new RepositoryNoteTool());
     this.addTool(new GetRepositoryTagsTool());
     this.addTool(new GetRepositoryGuidanceTool());
-<<<<<<< HEAD
     this.addTool(new CopyGuidanceTemplateTool());
     this.addTool(new DiscoverToolsTool());
-=======
     this.addTool(new CheckStaleNotesTool());
     this.addTool(new DeleteNoteTool());
     this.addTool(new GetNoteByIdTool());
->>>>>>> d5e51399
   }
 
   private setupDefaultResources() {
